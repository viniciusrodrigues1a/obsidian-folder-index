--- conflicted
+++ resolved
@@ -6,14 +6,12 @@
 	None = "Disabled",
 	// eslint-disable-next-line no-unused-vars
 	Alphabetically = "Alphabetically",
-<<<<<<< HEAD
+	// eslint-disable-next-line no-unused-vars
 	ReverseAlphabetically = "Reverse Alphabetically",
+	// eslint-disable-next-line no-unused-vars
 	Natural = "Natural",
+	// eslint-disable-next-line no-unused-vars
 	ReverseNatural = "Reverse Natural"
-=======
-	// eslint-disable-next-line no-unused-vars
-	ReverseAlphabetically = "Reverse Alphabetically"
->>>>>>> d2d08b9d
 }
 
 export interface PluginSetting {
